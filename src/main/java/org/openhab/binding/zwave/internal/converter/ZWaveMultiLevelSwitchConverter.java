--- conflicted
+++ resolved
@@ -36,11 +36,7 @@
  */
 public class ZWaveMultiLevelSwitchConverter extends ZWaveCommandClassConverter {
 
-<<<<<<< HEAD
-    private final static Logger logger = LoggerFactory.getLogger(ZWaveMultiLevelSwitchConverter.class);
-=======
     private final Logger logger = LoggerFactory.getLogger(ZWaveMultiLevelSwitchConverter.class);
->>>>>>> 9171aae1
 
     /**
      * Constructor. Creates a new instance of the {@link ZWaveMultiLevelSwitchConverter} class.
@@ -137,13 +133,8 @@
             return null;
         }
 
-<<<<<<< HEAD
-        SerialMessage serialMessage = null;
-        boolean restoreLastValue = "true".equalsIgnoreCase(channel.getArguments().get("config_restoreLastValue"));
-=======
         ZWaveCommandClassTransactionPayload transaction = null;
         boolean restoreLastValue = "true".equalsIgnoreCase(channel.getArguments().get("config_restorelastvalue"));
->>>>>>> 9171aae1
         boolean configInvertControl = "true".equalsIgnoreCase(channel.getArguments().get("config_invert_control"));
         boolean configInvertPercent = "true".equalsIgnoreCase(channel.getArguments().get("config_invert_percent"));
 
@@ -195,16 +186,9 @@
             transaction = commandClass.setValueMessage(value);
         }
 
-<<<<<<< HEAD
-        // Encapsulate the message in case this is a multi-instance node
-        serialMessage = node.encapsulate(serialMessage, commandClass, channel.getEndpoint());
-
-        if (serialMessage == null) {
-=======
         // encapsulate the message in case this is a multi-instance node
         transaction = node.encapsulate(transaction, channel.getEndpoint());
         if (transaction == null) {
->>>>>>> 9171aae1
             logger.warn("Generating message failed for command class = {}, node = {}, endpoint = {}",
                     commandClass.getCommandClass(), node.getNodeId(), channel.getEndpoint());
             return null;
