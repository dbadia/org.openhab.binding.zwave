--- conflicted
+++ resolved
@@ -32,11 +32,7 @@
  */
 public class ZWaveConfigurationConverter extends ZWaveCommandClassConverter {
 
-<<<<<<< HEAD
-    private final static Logger logger = LoggerFactory.getLogger(ZWaveConfigurationConverter.class);
-=======
     private final Logger logger = LoggerFactory.getLogger(ZWaveConfigurationConverter.class);
->>>>>>> 9171aae1
 
     /**
      * Constructor. Creates a new instance of the {@link ZWaveConfigurationConverter} class.
