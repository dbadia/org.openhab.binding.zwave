/**
 * Copyright (c) 2010-2018 by the respective copyright holders.
 * All rights reserved. This program and the accompanying materials
 * are made available under the terms of the Eclipse Public License v1.0
 * which accompanies this distribution, and is available at
 * http://www.eclipse.org/legal/epl-v10.html
 */
package org.openhab.binding.zwave.internal.protocol.commandclass;

import java.io.UnsupportedEncodingException;
import java.util.ArrayList;
import java.util.Collection;
import java.util.HashMap;
import java.util.Map;
import java.util.concurrent.ConcurrentHashMap;

import org.openhab.binding.zwave.internal.protocol.ZWaveCommandClassPayload;
import org.openhab.binding.zwave.internal.protocol.ZWaveController;
import org.openhab.binding.zwave.internal.protocol.ZWaveEndpoint;
import org.openhab.binding.zwave.internal.protocol.ZWaveNode;
import org.openhab.binding.zwave.internal.protocol.ZWaveTransaction.TransactionPriority;
import org.openhab.binding.zwave.internal.protocol.commandclass.impl.CommandClassUserCodeV1;
import org.openhab.binding.zwave.internal.protocol.event.ZWaveCommandClassValueEvent;
import org.openhab.binding.zwave.internal.protocol.transaction.ZWaveCommandClassTransactionPayload;
import org.openhab.binding.zwave.internal.protocol.transaction.ZWaveCommandClassTransactionPayloadBuilder;
import org.slf4j.Logger;
import org.slf4j.LoggerFactory;

import com.thoughtworks.xstream.annotations.XStreamAlias;
import com.thoughtworks.xstream.annotations.XStreamOmitField;

/**
 * Handles the User Code command class.
 *
 * @author Chris Jackson
 * @author Dave Badia
 */
@XStreamAlias("COMMAND_CLASS_USER_CODE")
public class ZWaveUserCodeCommandClass extends ZWaveCommandClass
        implements ZWaveCommandClassInitialization, ZWaveCommandClassDynamicState {

    private final static Logger logger = LoggerFactory.getLogger(ZWaveUserCodeCommandClass.class);
    public static final int USER_CODE_MIN_LENGTH = 4;
    public static final int USER_CODE_MAX_LENGTH = 10;

    /**
     * Request the number of user codes that can be stored
     */

    private static final int UNKNOWN = -1;

    /**
     * The total number of users that the device supports
     */
    private int numberOfUsersSupported = UNKNOWN;

    @XStreamOmitField
    private boolean dynamicDone = false;

    private Map<Integer, UserCode> userCodeList = new HashMap<Integer, UserCode>();

    /**
     * Creates a new instance of the ZWaveUserCodeCommandClass class.
     *
     * @param node the node this command class belongs to
     * @param controller the controller to use
     * @param endpoint the endpoint this Command class belongs to
     */
    public ZWaveUserCodeCommandClass(ZWaveNode node, ZWaveController controller, ZWaveEndpoint endpoint) {
        super(node, controller, endpoint);
    }

    @Override
    public CommandClass getCommandClass() {
        return CommandClass.COMMAND_CLASS_USER_CODE;
    }

    @ZWaveResponseHandler(id = CommandClassUserCodeV1.USERS_NUMBER_REPORT, name = "USERS_NUMBER_REPORT")
    public void handleUserNumberReportReport(ZWaveCommandClassPayload payload, int endpoint) {
        Map<String, Object> response = CommandClassUserCodeV1.handleUsersNumberReport(payload.getPayloadBuffer());
        numberOfUsersSupported = (int) response.get("SUPPORTED_USERS");
        logger.debug("NODE {}: UserCode numberOfUsersSupported={}", getNode().getNodeId(), numberOfUsersSupported);
    }

    @ZWaveResponseHandler(id = CommandClassUserCodeV1.USER_CODE_REPORT, name = "USER_CODE_REPORT")
    public void handleUserCodeReportReport(ZWaveCommandClassPayload payload, int endpoint) {
        Map<String, Object> response = CommandClassUserCodeV1.handleUserCodeReport(payload.getPayloadBuffer());
        int id = (int) response.get("USER_IDENTIFIER");
        UserIdStatusType status = UserIdStatusType.valueOf((String) response.get("USER_ID_STATUS"));
        logger.debug("NODE {}: USER_CODE_REPORT {} is {}", getNode().getNodeId(), id, status);

        byte[] code = (byte[]) response.get("USER_CODE");

        // Check if this code only contains ASCII numbers - as per the current standard
        boolean isAscii = true;
        for (byte b : code) {
            if (b < '0' || b > '9') {
                isAscii = false;
                break;
<<<<<<< HEAD
            case USER_CODE_REPORT:
                int id = serialMessage.getMessagePayloadByte(offset + 1);
                UserIdStatusType status = UserIdStatusType
                        .getDoorLockStateType(serialMessage.getMessagePayloadByte(offset + 2));
                logger.debug("NODE {}: USER_CODE_REPORT {} is {}", getNode().getNodeId(), id, status);
                String code = "";
                int size = serialMessage.getMessagePayload().length - 7;
                if (size > USER_CODE_MAX_LENGTH) {
                    logger.debug("NODE {}: UserCode({}) length is too long ({} bytes)", getNode().getNodeId(), id,
                            size);
                    size = USER_CODE_MAX_LENGTH;
                }
                if (status == UserIdStatusType.OCCUPIED) {
                    byte[] strBuffer = Arrays.copyOfRange(serialMessage.getMessagePayload(), offset + 3,
                            offset + 3 + size);
                    try {
                        code = new String(strBuffer, "ASCII");
                    } catch (UnsupportedEncodingException e) {
                        // TODO Auto-generated catch block
                        e.printStackTrace();
                    }
                    logger.debug("NODE {}: USER_CODE_REPORT {} is {} [{}]", getNode().getNodeId(), id, status, code);
=======
            }
        }

        String asciiCode;
        if (isAscii) {
            try {
                asciiCode = new String(code, "ASCII");
            } catch (UnsupportedEncodingException e) {
                logger.debug("Encoding unsupported reading user code");
                asciiCode = "";
            }
        } else {
            StringBuilder builder = new StringBuilder();
            boolean first = true;
            for (byte b : code) {
                if (!first) {
                    builder.append(" ");
>>>>>>> 9171aae1
                }
                first = false;
                builder.append(String.format("%02X", b));
            }

            asciiCode = builder.toString();
        }

        userCodeList.put(id, new UserCode(status, asciiCode));
        ZWaveUserCodeValueEvent zEvent = new ZWaveUserCodeValueEvent(getNode().getNodeId(), endpoint, id, asciiCode,
                status);
        getController().notifyEventListeners(zEvent);
    }

    public ZWaveCommandClassTransactionPayload getSupported() {
        return new ZWaveCommandClassTransactionPayloadBuilder(getNode().getNodeId(),
                CommandClassUserCodeV1.getUsersNumberGet())
                        .withExpectedResponseCommand(CommandClassUserCodeV1.USERS_NUMBER_REPORT)
                        .withPriority(TransactionPriority.Get).build();
    }

    public ZWaveCommandClassTransactionPayload getUserCode(int id) {
        return new ZWaveCommandClassTransactionPayloadBuilder(getNode().getNodeId(),
                CommandClassUserCodeV1.getUserCodeGet(id))
                        .withExpectedResponseCommand(CommandClassUserCodeV1.USER_CODE_REPORT)
                        .withPriority(TransactionPriority.Config).build();
    }

    /**
     *
     * @param id
     * @param asciiCode
     * @return
     */
    public ZWaveCommandClassTransactionPayload setUserCode(int id, String asciiCode) {
        byte[] code;
        UserIdStatusType status;

        // Check if this is an ASCII code, or a Hex code
        String tmpCode = asciiCode.trim();

        if (tmpCode == null || tmpCode.length() == 0) {
            status = UserIdStatusType.AVAILABLE;
            code = new byte[0];
        } else {
            status = UserIdStatusType.OCCUPIED;

            String[] codeElements = tmpCode.split(" ");
            if (codeElements.length > 1) {
                // HEX
                code = new byte[codeElements.length];

                try {
                    int cnt = 0;
                    for (String element : codeElements) {
                        code[cnt++] = (byte) Integer.parseInt(element, 16);
                    }
                } catch (NumberFormatException e) {
                    logger.error("NumberFormatException converting user code: {}", asciiCode);
                    return null;
                }
            } else {
                // ASCII
                code = new byte[asciiCode.length()];

                try {
                    int cnt = 0;
                    for (Byte aCodeDigit : asciiCode.getBytes("UTF-8")) {
                        code[cnt++] = aCodeDigit;
                    }
                } catch (UnsupportedEncodingException e) {
                    logger.error("UnsupportedEncodingException converting user code: {}", asciiCode);
                }
            }
        }

        return new ZWaveCommandClassTransactionPayloadBuilder(getNode().getNodeId(),
                CommandClassUserCodeV1.getUserCodeSet(id, status.toString(), code))
                        .withPriority(TransactionPriority.Config).build();
    }

    public boolean userCodeIsValid(String userCode) {
        // Check length of userCode.code
        if (userCode.length() < USER_CODE_MIN_LENGTH || userCode.length() > USER_CODE_MAX_LENGTH) {
            logger.debug("NODE {}: Ignoring user code {}: was {} digits but must be between {} and {}",
                    getNode().getNodeId(), userCode, userCode.length(), USER_CODE_MIN_LENGTH, USER_CODE_MAX_LENGTH);
            return false;
        }
        // Check that userCode.code is numeric
        for (char c : userCode.toCharArray()) {
            if (!Character.isDigit(c)) {
                logger.debug("NODE {}: Ignoring user code {}: found non-digit of '{}' in code", getNode().getNodeId(),
                        userCode, c);
                return false;
            }
        }
        return true;
    }

    @Override
    public Collection<ZWaveCommandClassTransactionPayload> initialize(boolean refresh) {
        logger.debug("NODE {}: User Code initialize", getNode().getNodeId());
        Collection<ZWaveCommandClassTransactionPayload> result = new ArrayList<ZWaveCommandClassTransactionPayload>();
        if (numberOfUsersSupported == UNKNOWN || refresh == true) {
            // Request it and wait for response
            logger.debug("NODE {}: numberOfUsersSupported=-1, refreshing", getNode().getNodeId());
            result.add(getSupported());
        }
        return result;
    }

    @Override
    public Collection<ZWaveCommandClassTransactionPayload> getDynamicValues(boolean refresh) {
        logger.debug("NODE {}: User Code initialize starting, refresh={}", getNode().getNodeId(), refresh);
        if (dynamicDone == true || refresh == false) {
            return null;
        }
        // Just do this once for now.
        // TODO: something more reliable for ensuring we have all codes!
        dynamicDone = true;

        // Request all user codes
        Collection<ZWaveCommandClassTransactionPayload> result = new ArrayList<ZWaveCommandClassTransactionPayload>();
        for (int cnt = 1; cnt <= numberOfUsersSupported; cnt++) {
            result.add(getUserCode(cnt));
        }
        return result;
    }

    /**
     * Return the number of supported codes
     *
     * @return number of codes supported by the device
     */
    public int getNumberOfSupportedCodes() {
        return numberOfUsersSupported;
    }

    /**
     * Gets a user code from the cache
     *
     * @param code the code to return;
     * @return {@link UserCode} or null if code not known
     */
    public UserCode getCachedUserCode(int code) {
        return userCodeList.get(code);
    }

    /**
     * Z-Wave UserIDStatus enumeration. The user ID status type indicates
     * the state of the user ID.
     *
     * @see {@link ZWaveUserCodeCommandClass#USER_CODE_GET}
     * @see {@link ZWaveUserCodeCommandClass#USER_CODE_SET}
     */
    @XStreamAlias("userIdStatusType")
    public static enum UserIdStatusType {
        AVAILABLE(0x00, "Available (not set)"),
        OCCUPIED(0x01, "Occupied"),
        RESERVED_BY_ADMINISTRATOR(0x02, "Reserved by administrator"),
        STATUS_NOT_AVAILABLE(0xFE, "Status not available"),;
        /**
         * A mapping between the integer code and its corresponding door
         * lock state type to facilitate lookup by code.
         */
        private static Map<Integer, UserIdStatusType> codeToUserIdStatusTypeMapping;

        private int key;
        private String label;

        private static void initMapping() {
            codeToUserIdStatusTypeMapping = new ConcurrentHashMap<Integer, UserIdStatusType>();
            for (UserIdStatusType d : values()) {
                codeToUserIdStatusTypeMapping.put(d.key, d);
            }
        }

        /**
         * Lookup function based on the user id status type code.
         * Returns null if the code does not exist.
         *
         * @param i the code to lookup
         * @return enumeration value of the user id status type.
         */
        public static UserIdStatusType getDoorLockStateType(int i) {
            if (codeToUserIdStatusTypeMapping == null) {
                initMapping();
            }
            return codeToUserIdStatusTypeMapping.get(i);
        }

        UserIdStatusType(int key, String label) {
            this.key = key;
            this.label = label;
        }

        /**
         * @return the key
         */
        public int getKey() {
            return key;
        }

        /**
         * @return the label
         */
        public String getLabel() {
            return label;
        }
    }

    @XStreamAlias("userCode")
    public class UserCode {
        UserIdStatusType state;
        String code;

        UserCode(UserIdStatusType state, String code) {
            this.state = state;
            this.code = code;
        }

        public String getCode() {
            return code;
        }

        public UserIdStatusType getState() {
            return state;
        }
    }

    public class ZWaveUserCodeValueEvent extends ZWaveCommandClassValueEvent {
        private int id;
        private String code;
        private UserIdStatusType status;

        private ZWaveUserCodeValueEvent(int nodeId, int endpoint, int id, String bs, UserIdStatusType status) {
            super(nodeId, endpoint, CommandClass.COMMAND_CLASS_USER_CODE, bs);
            this.id = id;
            this.code = bs;
            this.status = status;
        }

        public int getId() {
            return id;
        }

        public String getCode() {
            return code;
        }

        public UserIdStatusType getStatus() {
            return status;
        }
    }
}<|MERGE_RESOLUTION|>--- conflicted
+++ resolved
@@ -39,7 +39,7 @@
 public class ZWaveUserCodeCommandClass extends ZWaveCommandClass
         implements ZWaveCommandClassInitialization, ZWaveCommandClassDynamicState {
 
-    private final static Logger logger = LoggerFactory.getLogger(ZWaveUserCodeCommandClass.class);
+    private static final Logger logger = LoggerFactory.getLogger(ZWaveUserCodeCommandClass.class);
     public static final int USER_CODE_MIN_LENGTH = 4;
     public static final int USER_CODE_MAX_LENGTH = 10;
 
@@ -97,30 +97,6 @@
             if (b < '0' || b > '9') {
                 isAscii = false;
                 break;
-<<<<<<< HEAD
-            case USER_CODE_REPORT:
-                int id = serialMessage.getMessagePayloadByte(offset + 1);
-                UserIdStatusType status = UserIdStatusType
-                        .getDoorLockStateType(serialMessage.getMessagePayloadByte(offset + 2));
-                logger.debug("NODE {}: USER_CODE_REPORT {} is {}", getNode().getNodeId(), id, status);
-                String code = "";
-                int size = serialMessage.getMessagePayload().length - 7;
-                if (size > USER_CODE_MAX_LENGTH) {
-                    logger.debug("NODE {}: UserCode({}) length is too long ({} bytes)", getNode().getNodeId(), id,
-                            size);
-                    size = USER_CODE_MAX_LENGTH;
-                }
-                if (status == UserIdStatusType.OCCUPIED) {
-                    byte[] strBuffer = Arrays.copyOfRange(serialMessage.getMessagePayload(), offset + 3,
-                            offset + 3 + size);
-                    try {
-                        code = new String(strBuffer, "ASCII");
-                    } catch (UnsupportedEncodingException e) {
-                        // TODO Auto-generated catch block
-                        e.printStackTrace();
-                    }
-                    logger.debug("NODE {}: USER_CODE_REPORT {} is {} [{}]", getNode().getNodeId(), id, status, code);
-=======
             }
         }
 
@@ -138,7 +114,6 @@
             for (byte b : code) {
                 if (!first) {
                     builder.append(" ");
->>>>>>> 9171aae1
                 }
                 first = false;
                 builder.append(String.format("%02X", b));
