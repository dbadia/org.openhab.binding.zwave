/**
 * Copyright (c) 2010-2018 by the respective copyright holders.
 * All rights reserved. This program and the accompanying materials
 * are made available under the terms of the Eclipse Public License v1.0
 * which accompanies this distribution, and is available at
 * http://www.eclipse.org/legal/epl-v10.html
 */
package org.openhab.binding.zwave.internal.converter;

import java.math.BigDecimal;
import java.util.ArrayList;
import java.util.List;

import org.eclipse.smarthome.core.library.types.DecimalType;
import org.eclipse.smarthome.core.library.types.QuantityType;
import org.eclipse.smarthome.core.library.unit.ImperialUnits;
import org.eclipse.smarthome.core.library.unit.SIUnits;
import org.eclipse.smarthome.core.library.unit.SmartHomeUnits;
import org.eclipse.smarthome.core.types.State;
import org.openhab.binding.zwave.handler.ZWaveControllerHandler;
import org.openhab.binding.zwave.handler.ZWaveThingChannel;
import org.openhab.binding.zwave.internal.protocol.ZWaveNode;
import org.openhab.binding.zwave.internal.protocol.commandclass.ZWaveCommandClass;
import org.openhab.binding.zwave.internal.protocol.commandclass.ZWaveMultiLevelSensorCommandClass;
import org.openhab.binding.zwave.internal.protocol.commandclass.ZWaveMultiLevelSensorCommandClass.SensorType;
import org.openhab.binding.zwave.internal.protocol.commandclass.ZWaveMultiLevelSensorCommandClass.ZWaveMultiLevelSensorValueEvent;
import org.openhab.binding.zwave.internal.protocol.event.ZWaveCommandClassValueEvent;
import org.openhab.binding.zwave.internal.protocol.transaction.ZWaveCommandClassTransactionPayload;
import org.slf4j.Logger;
import org.slf4j.LoggerFactory;

/***
 * ZWaveMultiLevelSensorConverter class. Converter for communication with the {@link ZWaveMultiLevelSensorCommandClass}.
 * Implements polling of the sensor status and receiving of sensor events.
 *
 * @author Chris Jackson
 * @author Jan-Willem Spuij
 */
public class ZWaveMultiLevelSensorConverter extends ZWaveCommandClassConverter {

<<<<<<< HEAD
    private final static Logger logger = LoggerFactory.getLogger(ZWaveMultiLevelSensorConverter.class);
=======
    private final Logger logger = LoggerFactory.getLogger(ZWaveMultiLevelSensorConverter.class);
>>>>>>> 9171aae1

    /**
     * Constructor. Creates a new instance of the {@link ZWaveMultiLevelSensorConverter} class.
     *
     */
    public ZWaveMultiLevelSensorConverter(ZWaveControllerHandler controller) {
        super(controller);
    }

    @Override
    public List<ZWaveCommandClassTransactionPayload> executeRefresh(ZWaveThingChannel channel, ZWaveNode node) {
        ZWaveMultiLevelSensorCommandClass commandClass = (ZWaveMultiLevelSensorCommandClass) node.resolveCommandClass(
                ZWaveCommandClass.CommandClass.COMMAND_CLASS_SENSOR_MULTILEVEL, channel.getEndpoint());
        if (commandClass == null) {
            return null;
        }

        logger.debug("NODE {}: Generating poll message for {}, endpoint {}", node.getNodeId(),
                commandClass.getCommandClass(), channel.getEndpoint());

        String sensorType = channel.getArguments().get("type");

        ZWaveCommandClassTransactionPayload transaction;
        if (sensorType != null) {
            transaction = node.encapsulate(commandClass.getMessage(SensorType.valueOf(sensorType)),
                    channel.getEndpoint());
        } else {
            transaction = node.encapsulate(commandClass.getValueMessage(), channel.getEndpoint());
        }

        List<ZWaveCommandClassTransactionPayload> response = new ArrayList<ZWaveCommandClassTransactionPayload>(1);
        response.add(transaction);
        return response;
    }

    @Override
    public State handleEvent(ZWaveThingChannel channel, ZWaveCommandClassValueEvent event) {
        String sensorType = channel.getArguments().get("type");
        ZWaveMultiLevelSensorValueEvent sensorEvent = (ZWaveMultiLevelSensorValueEvent) event;

        // Don't trigger event if this item is bound to another sensor type
        if (sensorType == null) {
            logger.debug("NODE {}: No sensorType set for channel {}", event.getNodeId(), channel.getUID());
            return null;
        }

        if (SensorType.valueOf(sensorType) != sensorEvent.getSensorType()) {
            return null;
        }

        BigDecimal val = (BigDecimal) event.getValue();

        // Perform a scale conversion if needed

        SensorType senType = SensorType.valueOf(sensorType);
        switch (senType) {
            case TEMPERATURE:
                switch (sensorEvent.getSensorScale()) {
                    case 0:
                        return new QuantityType<>(val, SIUnits.CELSIUS);
                    case 1:
                        return new QuantityType<>(val, ImperialUnits.FAHRENHEIT);
                    default:
                        logger.debug("NODE {}: Unknown temperature scale {}", event.getNodeId(),
                                sensorEvent.getSensorScale());
                        break;
                }
                break;
            case LUMINANCE:
                switch (sensorEvent.getSensorScale()) {
                    case 0:
                        return new QuantityType<>(val, SmartHomeUnits.LUX);
                    case 1:
                        return new QuantityType<>(val, SmartHomeUnits.PERCENT);
                    default:
                        logger.debug("NODE {}: Unknown Luminance scale {}", event.getNodeId(),
                                sensorEvent.getSensorScale());
                }
                break;
            default:
                logger.debug("NODE {}: Sensor conversion not performed for {}.", event.getNodeId(), senType);
                break;
        }

        return new DecimalType(val);
    }
}<|MERGE_RESOLUTION|>--- conflicted
+++ resolved
@@ -38,11 +38,7 @@
  */
 public class ZWaveMultiLevelSensorConverter extends ZWaveCommandClassConverter {
 
-<<<<<<< HEAD
-    private final static Logger logger = LoggerFactory.getLogger(ZWaveMultiLevelSensorConverter.class);
-=======
     private final Logger logger = LoggerFactory.getLogger(ZWaveMultiLevelSensorConverter.class);
->>>>>>> 9171aae1
 
     /**
      * Constructor. Creates a new instance of the {@link ZWaveMultiLevelSensorConverter} class.
