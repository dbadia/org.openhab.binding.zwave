--- conflicted
+++ resolved
@@ -28,11 +28,7 @@
  * @author Chris Jackson
  */
 public class SerialApiGetCapabilitiesMessageClass extends ZWaveCommandProcessor {
-<<<<<<< HEAD
-    private final static Logger logger = LoggerFactory.getLogger(SerialApiGetCapabilitiesMessageClass.class);
-=======
     private final Logger logger = LoggerFactory.getLogger(SerialApiGetCapabilitiesMessageClass.class);
->>>>>>> 9171aae1
 
     private String serialAPIVersion = "Unknown";
     private int manufactureId = 0;
