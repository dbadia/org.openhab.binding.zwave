/**
 * Copyright (c) 2010-2018 by the respective copyright holders.
 * All rights reserved. This program and the accompanying materials
 * are made available under the terms of the Eclipse Public License v1.0
 * which accompanies this distribution, and is available at
 * http://www.eclipse.org/legal/epl-v10.html
 */
package org.openhab.binding.zwave.internal.converter;

import java.util.ArrayList;
import java.util.List;

import org.eclipse.smarthome.core.library.types.DecimalType;
import org.eclipse.smarthome.core.types.Command;
import org.eclipse.smarthome.core.types.State;
import org.openhab.binding.zwave.handler.ZWaveControllerHandler;
import org.openhab.binding.zwave.handler.ZWaveThingChannel;
import org.openhab.binding.zwave.internal.protocol.ZWaveNode;
import org.openhab.binding.zwave.internal.protocol.commandclass.ZWaveCommandClass;
import org.openhab.binding.zwave.internal.protocol.commandclass.ZWaveProtectionCommandClass;
import org.openhab.binding.zwave.internal.protocol.commandclass.ZWaveProtectionCommandClass.LocalProtectionType;
import org.openhab.binding.zwave.internal.protocol.commandclass.ZWaveProtectionCommandClass.RfProtectionType;
import org.openhab.binding.zwave.internal.protocol.commandclass.ZWaveProtectionCommandClass.Type;
import org.openhab.binding.zwave.internal.protocol.event.ZWaveCommandClassValueEvent;
import org.openhab.binding.zwave.internal.protocol.transaction.ZWaveCommandClassTransactionPayload;
import org.slf4j.Logger;
import org.slf4j.LoggerFactory;

/**
 * ZWaveProtectionConverter class. Converters between binding items and the Z-Wave API for protection.
 *
 * @author Jorg de Jong
 */
public class ZWaveProtectionConverter extends ZWaveCommandClassConverter {

<<<<<<< HEAD
    private final static Logger logger = LoggerFactory.getLogger(ZWaveProtectionConverter.class);
=======
    private final Logger logger = LoggerFactory.getLogger(ZWaveProtectionConverter.class);
>>>>>>> 9171aae1

    /**
     * Constructor. Creates a new instance of the {@link ZWaveConverterBase} class.
     *
     */
    public ZWaveProtectionConverter(ZWaveControllerHandler controller) {
        super(controller);
    }

    @Override
    public State handleEvent(ZWaveThingChannel channel, ZWaveCommandClassValueEvent event) {
        String type = channel.getArguments().get("type");

        // Don't trigger event if this item is bound to another type
        if (type != null && !event.getType().equals(Type.valueOf(type))) {
            return null;
        }

        Enum<?> e = (Enum<?>) event.getValue();
        return new DecimalType(e.ordinal());
    }

    @Override
    public List<ZWaveCommandClassTransactionPayload> receiveCommand(ZWaveThingChannel channel, ZWaveNode node,
            Command command) {
        String type = channel.getArguments().get("type");

        ZWaveProtectionCommandClass commandClass = (ZWaveProtectionCommandClass) node
                .resolveCommandClass(ZWaveCommandClass.CommandClass.COMMAND_CLASS_PROTECTION, channel.getEndpoint());

        if (commandClass == null) {
            return null;
        }

        ZWaveCommandClassTransactionPayload serialMessage = null;

        if (type != null) {
            if (Type.PROTECTION_LOCAL.name().equals(type)) {
                logger.debug("NODE {}: Local Protection command received for {}", node.getNodeId(), command.toString());

                int value = ((DecimalType) command).intValue();
                if (value >= 0 && value < LocalProtectionType.values().length) {
                    serialMessage = node.encapsulate(
                            commandClass.setValueMessage(LocalProtectionType.values()[value], null),
                            channel.getEndpoint());
                }

            }
            if (Type.PROTECTION_RF.name().equals(type)) {
                logger.debug("NODE {}: rf Protection command received for {}", node.getNodeId(), command.toString());

                int value = ((DecimalType) command).intValue();
                if (value >= 0 && value < RfProtectionType.values().length) {
                    serialMessage = node.encapsulate(
                            commandClass.setValueMessage(null, RfProtectionType.values()[value]),
                            channel.getEndpoint());
                }
            }
        }

        if (serialMessage == null) {
            logger.warn("NODE {}: Generating message failed for command class = {}, endpoint = {}", node.getNodeId(),
                    commandClass.getCommandClass(), channel.getEndpoint());
            return null;
        }

        logger.debug("NODE {}: Sending Message: {}", node.getNodeId(), serialMessage);
        List<ZWaveCommandClassTransactionPayload> messages = new ArrayList<ZWaveCommandClassTransactionPayload>();
        messages.add(serialMessage);

        // Request an update so that OH knows when the protection settings has changed.
        serialMessage = node.encapsulate(commandClass.getValueMessage(), channel.getEndpoint());

        if (serialMessage != null) {
            messages.add(serialMessage);
        }

        return messages;
    }
}<|MERGE_RESOLUTION|>--- conflicted
+++ resolved
@@ -33,11 +33,7 @@
  */
 public class ZWaveProtectionConverter extends ZWaveCommandClassConverter {
 
-<<<<<<< HEAD
-    private final static Logger logger = LoggerFactory.getLogger(ZWaveProtectionConverter.class);
-=======
     private final Logger logger = LoggerFactory.getLogger(ZWaveProtectionConverter.class);
->>>>>>> 9171aae1
 
     /**
      * Constructor. Creates a new instance of the {@link ZWaveConverterBase} class.
