/**
 * Copyright (c) 2010-2018 by the respective copyright holders.
 * All rights reserved. This program and the accompanying materials
 * are made available under the terms of the Eclipse Public License v1.0
 * which accompanies this distribution, and is available at
 * http://www.eclipse.org/legal/epl-v10.html
 */
package org.openhab.binding.zwave.internal.protocol.serialmessage;

import org.openhab.binding.zwave.internal.protocol.SerialMessage;
import org.openhab.binding.zwave.internal.protocol.SerialMessage.SerialMessageClass;
<<<<<<< HEAD
import org.openhab.binding.zwave.internal.protocol.SerialMessage.SerialMessagePriority;
import org.openhab.binding.zwave.internal.protocol.SerialMessage.SerialMessageType;
=======
>>>>>>> 9171aae1
import org.openhab.binding.zwave.internal.protocol.ZWaveController;
import org.openhab.binding.zwave.internal.protocol.ZWaveNode;
import org.openhab.binding.zwave.internal.protocol.ZWaveNodeState;
import org.openhab.binding.zwave.internal.protocol.ZWaveSerialMessageException;
<<<<<<< HEAD
=======
import org.openhab.binding.zwave.internal.protocol.ZWaveSerialPayload;
import org.openhab.binding.zwave.internal.protocol.ZWaveTransaction;
import org.openhab.binding.zwave.internal.protocol.transaction.ZWaveTransactionMessageBuilder;
>>>>>>> 9171aae1
import org.slf4j.Logger;
import org.slf4j.LoggerFactory;

/**
 * This class processes a serial message from the zwave controller.
 * It queries the controller to see if the node is on its 'failed nodes' list.
 *
 * @author Chris Jackson
 * @author Wez Hunter
 */
public class IsFailedNodeMessageClass extends ZWaveCommandProcessor {
<<<<<<< HEAD
    private final static Logger logger = LoggerFactory.getLogger(IsFailedNodeMessageClass.class);
=======
    private final Logger logger = LoggerFactory.getLogger(IsFailedNodeMessageClass.class);
>>>>>>> 9171aae1

    public ZWaveSerialPayload doRequest(int nodeId) {
        logger.debug("NODE {}: Requesting IsFailedNode status from controller.", nodeId);

        // Create the request
        return new ZWaveTransactionMessageBuilder(SerialMessageClass.IsFailedNodeID).withPayload(nodeId).build();
    }

    @Override
    public boolean handleResponse(ZWaveController zController, ZWaveTransaction transaction,
            SerialMessage incomingMessage) throws ZWaveSerialMessageException {
        int nodeId = transaction.getSerialMessage().getMessagePayloadByte(0);

        ZWaveNode node = zController.getNode(nodeId);
        if (node == null) {
            logger.debug("NODE {}: Failed node message for unknown node", nodeId);
<<<<<<< HEAD
            incomingMessage.setTransactionCanceled();
=======
>>>>>>> 9171aae1
            return false;
        }

        if (incomingMessage.getMessagePayloadByte(0) != 0x00) {
            logger.debug("NODE {}: Is currently marked as failed by the controller!", nodeId);
            // node.setNodeState(ZWaveNodeState.FAILED);
        } else {
            logger.debug("NODE {}: Is currently marked as healthy by the controller", nodeId);
            node.setNodeState(ZWaveNodeState.ALIVE);
        }

        transaction.setTransactionComplete();
        return true;
    }
}<|MERGE_RESOLUTION|>--- conflicted
+++ resolved
@@ -9,21 +9,13 @@
 
 import org.openhab.binding.zwave.internal.protocol.SerialMessage;
 import org.openhab.binding.zwave.internal.protocol.SerialMessage.SerialMessageClass;
-<<<<<<< HEAD
-import org.openhab.binding.zwave.internal.protocol.SerialMessage.SerialMessagePriority;
-import org.openhab.binding.zwave.internal.protocol.SerialMessage.SerialMessageType;
-=======
->>>>>>> 9171aae1
 import org.openhab.binding.zwave.internal.protocol.ZWaveController;
 import org.openhab.binding.zwave.internal.protocol.ZWaveNode;
 import org.openhab.binding.zwave.internal.protocol.ZWaveNodeState;
 import org.openhab.binding.zwave.internal.protocol.ZWaveSerialMessageException;
-<<<<<<< HEAD
-=======
 import org.openhab.binding.zwave.internal.protocol.ZWaveSerialPayload;
 import org.openhab.binding.zwave.internal.protocol.ZWaveTransaction;
 import org.openhab.binding.zwave.internal.protocol.transaction.ZWaveTransactionMessageBuilder;
->>>>>>> 9171aae1
 import org.slf4j.Logger;
 import org.slf4j.LoggerFactory;
 
@@ -35,11 +27,7 @@
  * @author Wez Hunter
  */
 public class IsFailedNodeMessageClass extends ZWaveCommandProcessor {
-<<<<<<< HEAD
-    private final static Logger logger = LoggerFactory.getLogger(IsFailedNodeMessageClass.class);
-=======
     private final Logger logger = LoggerFactory.getLogger(IsFailedNodeMessageClass.class);
->>>>>>> 9171aae1
 
     public ZWaveSerialPayload doRequest(int nodeId) {
         logger.debug("NODE {}: Requesting IsFailedNode status from controller.", nodeId);
@@ -56,10 +44,6 @@
         ZWaveNode node = zController.getNode(nodeId);
         if (node == null) {
             logger.debug("NODE {}: Failed node message for unknown node", nodeId);
-<<<<<<< HEAD
-            incomingMessage.setTransactionCanceled();
-=======
->>>>>>> 9171aae1
             return false;
         }
 
