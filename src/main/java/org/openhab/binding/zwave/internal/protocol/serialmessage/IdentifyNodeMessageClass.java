--- conflicted
+++ resolved
@@ -30,23 +30,12 @@
  * @author Chris Jackson
  */
 public class IdentifyNodeMessageClass extends ZWaveCommandProcessor {
-<<<<<<< HEAD
-    private final static Logger logger = LoggerFactory.getLogger(IdentifyNodeMessageClass.class);
-
-    public SerialMessage doRequest(int nodeId) {
-        SerialMessage newMessage = new SerialMessage(SerialMessageClass.IdentifyNode, SerialMessageType.Request,
-                SerialMessageClass.IdentifyNode, SerialMessagePriority.High);
-        byte[] newPayload = { (byte) nodeId };
-        newMessage.setMessagePayload(newPayload);
-        return newMessage;
-=======
     private final Logger logger = LoggerFactory.getLogger(IdentifyNodeMessageClass.class);
 
     public ZWaveSerialPayload doRequest(int nodeId) {
         // Create the request
         return new ZWaveTransactionMessageBuilder(SerialMessageClass.IdentifyNode).withPayload(nodeId).build();
         // .withResponseNodeId(nodeId).build();
->>>>>>> 9171aae1
     }
 
     @Override
