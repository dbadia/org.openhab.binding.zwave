/**
 * Copyright (c) 2010-2018 by the respective copyright holders.
 * All rights reserved. This program and the accompanying materials
 * are made available under the terms of the Eclipse Public License v1.0
 * which accompanies this distribution, and is available at
 * http://www.eclipse.org/legal/epl-v10.html
 */
package org.openhab.binding.zwave.internal.protocol.commandclass;

<<<<<<< HEAD
import org.openhab.binding.zwave.internal.protocol.SerialMessage;
=======
import org.openhab.binding.zwave.internal.protocol.ZWaveCommandClassPayload;
>>>>>>> 9171aae1
import org.openhab.binding.zwave.internal.protocol.ZWaveController;
import org.openhab.binding.zwave.internal.protocol.ZWaveEndpoint;
import org.openhab.binding.zwave.internal.protocol.ZWaveNode;
import org.openhab.binding.zwave.internal.protocol.ZWaveSerialMessageException;
import org.openhab.binding.zwave.internal.protocol.event.ZWaveCommandClassValueEvent;
import org.slf4j.Logger;
import org.slf4j.LoggerFactory;

import com.thoughtworks.xstream.annotations.XStreamAlias;
import com.thoughtworks.xstream.annotations.XStreamOmitField;

/**
 * Handles scene activation messages
 *
 * @author Chris Jackson
 */

@XStreamAlias("COMMAND_CLASS_SCENE_ACTIVATION")
public class ZWaveSceneActivationCommandClass extends ZWaveCommandClass {

    @XStreamOmitField
<<<<<<< HEAD
    private final static Logger logger = LoggerFactory.getLogger(ZWaveBasicCommandClass.class);
=======
    private static final Logger logger = LoggerFactory.getLogger(ZWaveSceneActivationCommandClass.class);
>>>>>>> 9171aae1

    private static final int SCENEACTIVATION_SET = 0x01;

    /**
     * Creates a new instance of the ZWaveSceneActivationCommandClass class.
     *
     * @param node the node this command class belongs to
     * @param controller the controller to use
     * @param endpoint the endpoint this Command class belongs to
     */
    public ZWaveSceneActivationCommandClass(ZWaveNode node, ZWaveController controller, ZWaveEndpoint endpoint) {
        super(node, controller, endpoint);
    }

    @Override
    public CommandClass getCommandClass() {
<<<<<<< HEAD
        return CommandClass.SCENE_ACTIVATION;
    }

    /**
     * {@inheritDoc}
     *
     * @throws ZWaveSerialMessageException
     */
    @Override
    public void handleApplicationCommandRequest(SerialMessage serialMessage, int offset, int endpoint)
            throws ZWaveSerialMessageException {
        logger.debug(String.format("Received Scene Activation for Node ID = %d", this.getNode().getNodeId()));
        int command = serialMessage.getMessagePayloadByte(offset);
        switch (command) {
            case SCENEACTIVATION_SET:
                logger.debug("Scene Activation Set");

                processSceneActivationSet(serialMessage, offset, endpoint);
                break;
            default:
                logger.warn(String.format("Unsupported Command %d for command class %s (0x%02X).", command,
                        this.getCommandClass().getLabel(), this.getCommandClass().getKey()));
        }
=======
        return CommandClass.COMMAND_CLASS_SCENE_ACTIVATION;
>>>>>>> 9171aae1
    }

    /**
     * Processes a SCENEACTIVATION_SET message.
     *
     * @param serialMessage the incoming message to process.
     * @param offset the offset position from which to start message processing.
     * @param endpoint the endpoint or instance number this message is meant for.
     * @throws ZWaveSerialMessageException
     */
    @ZWaveResponseHandler(id = SCENEACTIVATION_SET, name = "SCENEACTIVATION_SET")
    public void handleProtectionReport(ZWaveCommandClassPayload payload, int endpoint) {
        int sceneId = payload.getPayloadByte(2);
        int sceneTime = 0;

        // TODO: Aeon Minimote fw 1.19 sends SceneActivationSet without Time parameter - to database parm
        if (payload.getPayloadLength() > 3) {
            sceneTime = payload.getPayloadByte(3);
        }

        logger.debug("NODE {}: Scene activation: Scene {}, Time {}", getNode().getNodeId(), sceneId, sceneTime);

        // Ignore the time for now at least!

        ZWaveCommandClassValueEvent zEvent = new ZWaveCommandClassValueEvent(getNode().getNodeId(), endpoint,
                getCommandClass(), sceneId);
        getController().notifyEventListeners(zEvent);
    }
}<|MERGE_RESOLUTION|>--- conflicted
+++ resolved
@@ -7,11 +7,7 @@
  */
 package org.openhab.binding.zwave.internal.protocol.commandclass;
 
-<<<<<<< HEAD
-import org.openhab.binding.zwave.internal.protocol.SerialMessage;
-=======
 import org.openhab.binding.zwave.internal.protocol.ZWaveCommandClassPayload;
->>>>>>> 9171aae1
 import org.openhab.binding.zwave.internal.protocol.ZWaveController;
 import org.openhab.binding.zwave.internal.protocol.ZWaveEndpoint;
 import org.openhab.binding.zwave.internal.protocol.ZWaveNode;
@@ -33,11 +29,7 @@
 public class ZWaveSceneActivationCommandClass extends ZWaveCommandClass {
 
     @XStreamOmitField
-<<<<<<< HEAD
-    private final static Logger logger = LoggerFactory.getLogger(ZWaveBasicCommandClass.class);
-=======
     private static final Logger logger = LoggerFactory.getLogger(ZWaveSceneActivationCommandClass.class);
->>>>>>> 9171aae1
 
     private static final int SCENEACTIVATION_SET = 0x01;
 
@@ -54,33 +46,7 @@
 
     @Override
     public CommandClass getCommandClass() {
-<<<<<<< HEAD
-        return CommandClass.SCENE_ACTIVATION;
-    }
-
-    /**
-     * {@inheritDoc}
-     *
-     * @throws ZWaveSerialMessageException
-     */
-    @Override
-    public void handleApplicationCommandRequest(SerialMessage serialMessage, int offset, int endpoint)
-            throws ZWaveSerialMessageException {
-        logger.debug(String.format("Received Scene Activation for Node ID = %d", this.getNode().getNodeId()));
-        int command = serialMessage.getMessagePayloadByte(offset);
-        switch (command) {
-            case SCENEACTIVATION_SET:
-                logger.debug("Scene Activation Set");
-
-                processSceneActivationSet(serialMessage, offset, endpoint);
-                break;
-            default:
-                logger.warn(String.format("Unsupported Command %d for command class %s (0x%02X).", command,
-                        this.getCommandClass().getLabel(), this.getCommandClass().getKey()));
-        }
-=======
         return CommandClass.COMMAND_CLASS_SCENE_ACTIVATION;
->>>>>>> 9171aae1
     }
 
     /**
