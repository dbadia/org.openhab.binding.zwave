--- conflicted
+++ resolved
@@ -13,22 +13,12 @@
 import java.util.HashMap;
 import java.util.Map;
 
-<<<<<<< HEAD
-import org.openhab.binding.zwave.internal.protocol.SerialMessage;
-import org.openhab.binding.zwave.internal.protocol.SerialMessage.SerialMessageClass;
-import org.openhab.binding.zwave.internal.protocol.SerialMessage.SerialMessagePriority;
-import org.openhab.binding.zwave.internal.protocol.SerialMessage.SerialMessageType;
-=======
 import org.openhab.binding.zwave.internal.protocol.ZWaveCommandClassPayload;
->>>>>>> 9171aae1
 import org.openhab.binding.zwave.internal.protocol.ZWaveController;
 import org.openhab.binding.zwave.internal.protocol.ZWaveEndpoint;
 import org.openhab.binding.zwave.internal.protocol.ZWaveNode;
 import org.openhab.binding.zwave.internal.protocol.ZWaveSerialMessageException;
-<<<<<<< HEAD
-=======
 import org.openhab.binding.zwave.internal.protocol.ZWaveTransaction.TransactionPriority;
->>>>>>> 9171aae1
 import org.openhab.binding.zwave.internal.protocol.event.ZWaveCommandClassValueEvent;
 import org.openhab.binding.zwave.internal.protocol.transaction.ZWaveCommandClassTransactionPayload;
 import org.openhab.binding.zwave.internal.protocol.transaction.ZWaveCommandClassTransactionPayloadBuilder;
@@ -49,7 +39,7 @@
         implements ZWaveCommandClassDynamicState {
 
     @XStreamOmitField
-    private final static Logger logger = LoggerFactory.getLogger(ZWaveThermostatOperatingStateCommandClass.class);
+    private static final Logger logger = LoggerFactory.getLogger(ZWaveThermostatOperatingStateCommandClass.class);
 
     private static final byte THERMOSTAT_OPERATING_STATE_GET = 0x2;
     private static final byte THERMOSTAT_OPERATING_STATE_REPORT = 0x3;
@@ -82,30 +72,6 @@
     }
 
     /**
-<<<<<<< HEAD
-     * {@inheritDoc}
-     *
-     * @throws ZWaveSerialMessageException
-     */
-    @Override
-    public void handleApplicationCommandRequest(SerialMessage serialMessage, int offset, int endpoint)
-            throws ZWaveSerialMessageException {
-        logger.debug("NODE {}: Received Thermostat Operating State Request", this.getNode().getNodeId());
-        int command = serialMessage.getMessagePayloadByte(offset);
-        switch (command) {
-            case THERMOSTAT_OPERATING_STATE_REPORT:
-                logger.trace("NODE {}: Process Thermostat Operating State Report", this.getNode().getNodeId());
-                processThermostatOperatingStateReport(serialMessage, offset, endpoint);
-                break;
-            default:
-                logger.warn("NODE {}: Unsupported Command {} for command class {} ({}).", this.getNode().getNodeId(),
-                        command, this.getCommandClass().getLabel(), this.getCommandClass().getKey());
-        }
-    }
-
-    /**
-=======
->>>>>>> 9171aae1
      * Processes a THERMOSTAT_OPERATING_STATE_REPORT message.
      *
      * @param serialMessage the incoming message to process.
@@ -122,12 +88,7 @@
         OperatingStateType operatingStateType = OperatingStateType.getOperatingStateType(value);
 
         if (operatingStateType == null) {
-<<<<<<< HEAD
-            logger.debug("NODE {}: Unknown Operating State Type = {}, ignoring report.", this.getNode().getNodeId(),
-                    value);
-=======
             logger.error("NODE {}: Unknown Operating State Type = {}, ignoring report.", getNode().getNodeId(), value);
->>>>>>> 9171aae1
             return;
         }
 
