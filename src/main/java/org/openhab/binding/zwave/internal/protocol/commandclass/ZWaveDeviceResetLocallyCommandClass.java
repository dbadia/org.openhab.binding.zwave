--- conflicted
+++ resolved
@@ -7,14 +7,9 @@
  */
 package org.openhab.binding.zwave.internal.protocol.commandclass;
 
-<<<<<<< HEAD
-import org.openhab.binding.zwave.internal.protocol.SerialMessage;
-=======
->>>>>>> 9171aae1
 import org.openhab.binding.zwave.internal.protocol.ZWaveController;
 import org.openhab.binding.zwave.internal.protocol.ZWaveEndpoint;
 import org.openhab.binding.zwave.internal.protocol.ZWaveNode;
-import org.openhab.binding.zwave.internal.protocol.ZWaveSerialMessageException;
 import org.slf4j.Logger;
 import org.slf4j.LoggerFactory;
 
@@ -30,7 +25,7 @@
 public class ZWaveDeviceResetLocallyCommandClass extends ZWaveCommandClass {
 
     @XStreamOmitField
-    private final static Logger logger = LoggerFactory.getLogger(ZWaveDeviceResetLocallyCommandClass.class);
+    private static final Logger logger = LoggerFactory.getLogger(ZWaveDeviceResetLocallyCommandClass.class);
 
     private static final byte DEVICE_RESET_REPORT = 0x01;
 
@@ -50,27 +45,6 @@
 
     @Override
     public CommandClass getCommandClass() {
-<<<<<<< HEAD
-        return CommandClass.DEVICE_RESET_LOCALLY;
-    }
-
-    /**
-     * {@inheritDoc}
-     *
-     * @throws ZWaveSerialMessageException
-     */
-    @Override
-    public void handleApplicationCommandRequest(SerialMessage serialMessage, int offset, int endpointId)
-            throws ZWaveSerialMessageException {
-        logger.debug("NODE {}: Received Device Reset Locally Request", this.getNode().getNodeId());
-        int command = serialMessage.getMessagePayloadByte(offset);
-        switch (command) {
-            case DEVICE_RESET_REPORT:
-                // TODO: Send event notification
-                break;
-        }
-=======
         return CommandClass.COMMAND_CLASS_DEVICE_RESET_LOCALLY;
->>>>>>> 9171aae1
     }
 }