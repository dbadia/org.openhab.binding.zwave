--- conflicted
+++ resolved
@@ -20,7 +20,6 @@
 import java.util.List;
 import java.util.Map;
 import java.util.Map.Entry;
-import java.util.Objects;
 import java.util.Set;
 import java.util.TimeZone;
 import java.util.concurrent.ScheduledFuture;
@@ -223,12 +222,7 @@
                     String[] arguments = bindingProperties[1].split(",");
                     for (String arg : arguments) {
                         String[] prop = arg.split("=");
-<<<<<<< HEAD
-                        argumentMap.put(prop[0].trim(), (prop[1] != null) ? prop[1].trim() : null);
-                        // logger.debug("Adding Argument {}=={}", prop[0], prop[1]);
-=======
                         argumentMap.put(prop[0].trim(), prop[1] == null ? null : prop[1].trim());
->>>>>>> 9171aae1
                     }
                 }
 
@@ -321,11 +315,7 @@
             deviceType = Integer.parseInt(parmDeviceType);
             deviceId = Integer.parseInt(parmDeviceId);
         } catch (final NumberFormatException ex) {
-<<<<<<< HEAD
-            logger.debug("NODE {}: Unable to parse device data", nodeId);
-=======
             logger.debug("NODE {}: Error parsing device parameters", nodeId);
->>>>>>> 9171aae1
             return false;
         }
 
@@ -343,12 +333,9 @@
 
         // Did we find the thing type?
         if (foundProduct == null) {
-<<<<<<< HEAD
-=======
             logger.debug("NODE {}: Unable to find thing type ({}:{}:{}:{})", nodeId,
                     String.format("%04X", deviceManufacturer), String.format("%04X", deviceType),
                     String.format("%04X", deviceId), parmVersion);
->>>>>>> 9171aae1
             return false;
         }
 
@@ -423,12 +410,6 @@
             }
         };
 
-<<<<<<< HEAD
-        pollingJob = scheduler.scheduleAtFixedRate(pollingRunnable, initialPeriod, pollingPeriod * 1000,
-                TimeUnit.MILLISECONDS);
-        logger.debug("NODE {}: Polling intialised at {} seconds - start in {} milliseconds.", nodeId, pollingPeriod,
-                initialPeriod);
-=======
         synchronized (pollingSync) {
             if (pollingJob != null) {
                 pollingJob.cancel(true);
@@ -452,7 +433,6 @@
             logger.debug("NODE {}: Polling intialised at {} seconds - start in {} milliseconds.", nodeId, pollingPeriod,
                     initialPeriod);
         }
->>>>>>> 9171aae1
     }
 
     private void startPolling() {
@@ -590,39 +570,6 @@
             logger.debug("NODE {}: Configuration update set {} to {}", nodeId, configurationParameter.getKey(),
                     valueObject);
             String[] cfg = configurationParameter.getKey().split("_");
-<<<<<<< HEAD
-            if ("config".equals(cfg[0])) {
-                if (cfg.length < 3) {
-                    logger.warn("NODE {}: Configuration invalid {}", nodeId, configurationParameter.getKey());
-                    continue;
-                }
-
-                ZWaveConfigurationCommandClass configurationCommandClass = (ZWaveConfigurationCommandClass) node
-                        .getCommandClass(CommandClass.CONFIGURATION);
-                if (configurationCommandClass == null) {
-                    logger.debug("NODE {}: Error getting configurationCommandClass", nodeId);
-                    continue;
-                }
-
-                // Get the size
-                int size = Integer.parseInt(cfg[2]);
-                if (size == 0 || size > 4) {
-                    logger.debug("NODE {}: Size error ({}) from {}", nodeId, size, configurationParameter.getKey());
-                    continue;
-                }
-
-                // Convert to integer
-                Integer value;
-                if (configurationParameter.getValue() instanceof BigDecimal) {
-                    value = ((BigDecimal) configurationParameter.getValue()).intValue();
-                } else if (configurationParameter.getValue() instanceof String) {
-                    value = Integer.parseInt((String) configurationParameter.getValue());
-                } else {
-                    logger.debug("NODE {}: Error converting config value from {}", nodeId,
-                            configurationParameter.getValue().getClass());
-                    continue;
-                }
-=======
             switch (cfg[0]) {
                 case "config":
                     if (cfg.length < 3) {
@@ -643,7 +590,6 @@
                         logger.debug("NODE {}: Size error ({}) from {}", nodeId, size, configurationParameter.getKey());
                         continue;
                     }
->>>>>>> 9171aae1
 
                     // Convert to integer
                     Integer value;
@@ -659,19 +605,9 @@
 
                     Integer parameterIndex = Integer.valueOf(cfg[1]);
 
-<<<<<<< HEAD
-                // If we have specified a bitmask, then we need to process this and save for later
-                if (cfg.length >= 4 && cfg[3].length() == 8) {
-                    int bitmask = 0xffffffff;
-                    try {
-                        bitmask = Integer.parseInt(cfg[3], 16);
-                    } catch (NumberFormatException e) {
-                        logger.debug("NODE {}: Error parsing bitmask for {}", nodeId, configurationParameter.getKey());
-=======
                     boolean writeOnly = false;
                     if (Arrays.asList(cfg).contains("wo")) {
                         writeOnly = true;
->>>>>>> 9171aae1
                     }
 
                     // If we have specified a bitmask, then we need to process this and save for later
@@ -731,16 +667,7 @@
                         continue;
                     }
 
-<<<<<<< HEAD
-                pendingCfg.put(configurationParameter.getKey(), valueObject);
-            } else if ("group".equals(cfg[0])) {
-                if (cfg.length < 2) {
-                    logger.debug("NODE{}: Association invalid {}", nodeId, configurationParameter.getKey());
-                    continue;
-                }
-=======
                     Integer groupIndex = Integer.valueOf(cfg[1]);
->>>>>>> 9171aae1
 
                     // Get the configuration information.
                     // This should be an array of nodes, and/or nodes and endpoints
@@ -826,27 +753,6 @@
                         node.sendMessage(node.clearAssociation(groupIndex));
                     }
 
-<<<<<<< HEAD
-                // Request an update to the association group
-                controllerHandler.sendData(node.getAssociation(groupIndex));
-                pendingCfg.put(configurationParameter.getKey(), valueObject);
-            } else if ("wakeup".equals(cfg[0])) {
-                ZWaveWakeUpCommandClass wakeupCommandClass = (ZWaveWakeUpCommandClass) node
-                        .getCommandClass(CommandClass.WAKE_UP);
-                if (wakeupCommandClass == null) {
-                    logger.debug("NODE {}: Error getting wakeupCommandClass", nodeId);
-                    continue;
-                }
-
-                Integer value;
-                try {
-                    value = ((BigDecimal) configurationParameter.getValue()).intValue();
-                } catch (NumberFormatException e) {
-                    logger.debug("NODE {}: Error converting wakeup value from {}", nodeId,
-                            configurationParameter.getValue());
-                    continue;
-                }
-=======
                     // Request an update to the association group
                     node.sendMessage(node.getAssociation(groupIndex));
                     pendingCfg.put(configurationParameter.getKey(), valueObject);
@@ -854,7 +760,6 @@
                     // Create a clean association list
                     valueObject = getAssociationConfigList(newMembers.getAssociations());
                     break;
->>>>>>> 9171aae1
 
                 case "wakeup":
                     Integer wakeupValue = null;
@@ -866,50 +771,6 @@
                         continue;
                     }
 
-<<<<<<< HEAD
-                // Set the wake-up interval
-                controllerHandler.sendData(wakeupCommandClass.setInterval(value));
-                // And request a read-back
-                controllerHandler.sendData(wakeupCommandClass.getIntervalMessage());
-                pendingCfg.put(configurationParameter.getKey(), valueObject);
-            } else if ("nodename".equals(cfg[0])) {
-                ZWaveNodeNamingCommandClass nameCommandClass = (ZWaveNodeNamingCommandClass) node
-                        .getCommandClass(CommandClass.NODE_NAMING);
-                if (nameCommandClass == null) {
-                    logger.debug("NODE {}: Error getting NodeNamingCommandClass", nodeId);
-                    continue;
-                }
-
-                if ("name".equals(cfg[1])) {
-                    controllerHandler
-                            .sendData(nameCommandClass.setNameMessage(configurationParameter.getValue().toString()));
-                }
-                if ("location".equals(cfg[1])) {
-                    controllerHandler.sendData(
-                            nameCommandClass.setLocationMessage(configurationParameter.getValue().toString()));
-                }
-                pendingCfg.put(configurationParameter.getKey(), valueObject);
-            } else if ("switchall".equals(cfg[0])) {
-                ZWaveSwitchAllCommandClass switchallCommandClass = (ZWaveSwitchAllCommandClass) node
-                        .getCommandClass(CommandClass.SWITCH_ALL);
-                if (switchallCommandClass == null) {
-                    logger.debug("NODE {}: Error getting SwitchAllCommandClass", nodeId);
-                    continue;
-                }
-
-                if ("mode".equals(cfg[1])) {
-                    controllerHandler.sendData(switchallCommandClass
-                            .setValueMessage(Integer.parseInt(configurationParameter.getValue().toString())));
-                }
-                pendingCfg.put(configurationParameter.getKey(), valueObject);
-            } else if ("doorlock".equals(cfg[0])) {
-                ZWaveDoorLockCommandClass commandClass = (ZWaveDoorLockCommandClass) node
-                        .getCommandClass(CommandClass.DOOR_LOCK);
-                if (commandClass == null) {
-                    logger.debug("NODE {}: Error getting ZWaveDoorLockCommandClass", nodeId);
-                    continue;
-                }
-=======
                     switch (cfg[1]) {
                         case "node":
                             wakeupNode = wakeupValue;
@@ -968,7 +829,6 @@
                         logger.debug("NODE {}: Error getting ZWaveDoorLockCommandClass", nodeId);
                         continue;
                     }
->>>>>>> 9171aae1
 
                     if ("timeout".equals(cfg[1])) {
                         boolean timeoutEnabled;
@@ -1013,39 +873,6 @@
                             logger.error("Value format error processing user code {}", valueObject);
                         }
                     } catch (NumberFormatException e) {
-<<<<<<< HEAD
-                        logger.debug("Number format exception parsing doorlock_timeout '{}'", valueObject);
-                    }
-                }
-            } else if ("usercode".equals(cfg[0])) {
-                ZWaveUserCodeCommandClass commandClass = (ZWaveUserCodeCommandClass) node
-                        .getCommandClass(CommandClass.USER_CODE);
-                if (commandClass == null) {
-                    logger.debug("NODE {}: Error getting ZWaveUserCodeCommandClass", nodeId);
-                    continue;
-                }
-
-                try {
-                    int code = Integer.parseInt(cfg[1]);
-                    if (code == 0 || code > commandClass.getNumberOfSupportedCodes()) {
-                        logger.debug("NODE {}: Attempt to set code ID outside of range", nodeId);
-                        continue;
-                    }
-                    controllerHandler.sendData(commandClass.setUserCode(code, (String) valueObject));
-                    controllerHandler.sendData(commandClass.getUserCode(code));
-                    pendingCfg.put(configurationParameter.getKey(), valueObject);
-                } catch (NumberFormatException e) {
-                    logger.error("Number format exception parsing user code ID '{}'", configurationParameter.getKey());
-                }
-            } else if ("binding".equals(cfg[0])) {
-                if ("pollperiod".equals(cfg[1])) {
-                    pollingPeriod = POLLING_PERIOD_DEFAULT;
-                    try {
-                        pollingPeriod = ((BigDecimal) configurationParameter.getValue()).intValue();
-                    } catch (final NumberFormatException ex) {
-                        logger.debug("NODE {}: pollingPeriod ({}) cannot be set - using default", nodeId,
-                                configurationParameter.getValue().toString());
-=======
                         logger.error("Number format exception parsing user code ID '{}'",
                                 configurationParameter.getKey());
                     }
@@ -1086,7 +913,6 @@
                             commandPollDelay = REPOLL_PERIOD_MAX;
                         }
                         valueObject = new BigDecimal(commandPollDelay);
->>>>>>> 9171aae1
                     }
                     break;
 
@@ -1101,25 +927,9 @@
                     if ("reinit".equals(cfg[1]) && valueObject instanceof Boolean && ((Boolean) valueObject) == true) {
                         logger.debug("NODE {}: Re-initialising node!", nodeId);
 
-<<<<<<< HEAD
-                    // Restart polling so we use the new value
-                    startPolling();
-                }
-            } else if ("action".equals(cfg[0])) {
-                if ("failed".equals(cfg[1]) && valueObject instanceof Boolean && ((Boolean) valueObject) == true) {
-                    controllerHandler.replaceFailedNode(nodeId);
-                }
-                if ("remove".equals(cfg[1]) && valueObject instanceof Boolean && ((Boolean) valueObject) == true) {
-                    controllerHandler.removeFailedNode(nodeId);
-                    controllerHandler.checkNodeFailed(nodeId);
-                }
-                if ("reinit".equals(cfg[1]) && valueObject instanceof Boolean && ((Boolean) valueObject) == true) {
-                    logger.debug("NODE {}: Re-initialising node!", nodeId);
-=======
                         // Delete the saved XML
                         ZWaveNodeSerializer nodeSerializer = new ZWaveNodeSerializer();
                         nodeSerializer.deleteNode(node.getHomeId(), nodeId);
->>>>>>> 9171aae1
 
                         controllerHandler.reinitialiseNode(nodeId);
                     }
@@ -1127,27 +937,15 @@
                     if ("heal".equals(cfg[1]) && valueObject instanceof Boolean && ((Boolean) valueObject) == true) {
                         logger.debug("NODE {}: Starting heal on node!", nodeId);
 
-<<<<<<< HEAD
-                if ("heal".equals(cfg[1]) && valueObject instanceof Boolean && ((Boolean) valueObject) == true) {
-                    logger.debug("NODE {}: Starting heal on node!", nodeId);
-=======
                         controllerHandler.healNode(nodeId);
                     }
->>>>>>> 9171aae1
 
                     // Don't save the value
                     valueObject = false;
                     break;
 
-<<<<<<< HEAD
-                // Don't save the value
-                valueObject = false;
-            } else {
-                logger.debug("NODE{}: Configuration invalid {}", nodeId, configurationParameter.getKey());
-=======
                 default:
                     logger.debug("NODE{}: Configuration invalid {}", nodeId, configurationParameter.getKey());
->>>>>>> 9171aae1
             }
 
             configuration.put(configurationParameter.getKey(), valueObject);
@@ -1237,12 +1035,8 @@
     public void handleCommand(ChannelUID channelUID, Command command) {
         logger.debug("NODE {}: Command received {} --> {}", nodeId, channelUID, command);
         if (controllerHandler == null) {
-<<<<<<< HEAD
-            logger.debug("Controller handler not found. Cannot handle command without ZWave controller.");
-=======
             logger.debug("NODE {}: Controller handler not found. Cannot handle command without ZWave controller.",
                     nodeId);
->>>>>>> 9171aae1
             return;
         }
 
@@ -1280,13 +1074,8 @@
             return;
         }
 
-<<<<<<< HEAD
-        if (cmdChannel.converter == null) {
-            logger.debug("NODE {}: No converter set for command {} type {}", nodeId, channelUID, dataType);
-=======
         if (cmdChannel.getConverter() == null) {
             logger.warn("NODE {}: No command converter set for command {} type {}", nodeId, channelUID, dataType);
->>>>>>> 9171aae1
             return;
         }
 
@@ -1447,8 +1236,6 @@
                     }
                     break;
 
-<<<<<<< HEAD
-=======
                 case COMMAND_CLASS_USER_CODE:
                     ZWaveUserCodeValueEvent codeEvent = (ZWaveUserCodeValueEvent) event;
                     cfgUpdated = true;
@@ -1461,7 +1248,6 @@
                     pendingCfg.remove(codeParameterName);
                     break;
 
->>>>>>> 9171aae1
                 default:
                     break;
             }
@@ -1488,13 +1274,8 @@
                     continue;
                 }
 
-<<<<<<< HEAD
-                if (channel.converter == null) {
-                    logger.debug("NODE {}: No converter set for channel {}", nodeId, channel.getUID());
-=======
                 if (channel.getConverter() == null) {
                     logger.warn("NODE {}: No state converter set for channel {}", nodeId, channel.getUID());
->>>>>>> 9171aae1
                     return;
                 }
 
@@ -1812,14 +1593,8 @@
 
             // Build the configuration value
             for (ZWaveAssociation groupMember : group.getAssociations()) {
-<<<<<<< HEAD
-                logger.debug("NODE {}: Update ASSOCIATION group_{}: Adding node_{}_{}", nodeId, group.getIndex(),
-                        groupMember.getNode(), groupMember.getEndpoint());
-                members.add("node_" + groupMember.getNode() + "_" + groupMember.getEndpoint());
-=======
                 logger.debug("NODE {}: Update ASSOCIATION group_{}: Adding {}", nodeId, group, groupMember);
                 members.add(groupMember.toString());
->>>>>>> 9171aae1
             }
 
             config.put("group_" + group.getIndex(), members);
@@ -1860,20 +1635,14 @@
 
         update = false;
         for (String property : config.getProperties().keySet()) {
-<<<<<<< HEAD
-            logger.debug("NODE {}: Property to update: {}, {}, {}", nodeId, property, config.get(property),
-                    originalConfig.get(property));
-            if (!Objects.equals(config.get(property), originalConfig.get(property))) {
-=======
             if (config.get(property) != null && config.get(property).equals(originalConfig.get(property)) == false) {
->>>>>>> 9171aae1
                 update = true;
                 break;
             }
         }
 
         if (update == true) {
-            logger.debug("NODE {}: Properties synchronised", nodeId);
+            logger.debug("NODE {}: Configuration synchronised", nodeId);
             updateConfiguration(config);
         }
     }
@@ -1894,11 +1663,7 @@
             // logger.debug("NODE {}: Processing {} len={}", nodeId, key, cfg.length);
 
             if (cfg.length < 3) {
-<<<<<<< HEAD
-                logger.debug("NODE {}: Configuration invalid {}", nodeId, key);
-=======
                 // logger.debug("NODE {}: Configuration invalid {}", nodeId, key);
->>>>>>> 9171aae1
                 continue;
             }
 
@@ -1914,11 +1679,7 @@
             // Get the size
             int size = Integer.parseInt(cfg[2]);
             if (size != paramSize) {
-<<<<<<< HEAD
-                logger.debug("NODE {}: Size error {}<>{} from {}", nodeId, size, paramSize, key);
-=======
                 // logger.debug("NODE {}: Size error {}<>{} from {}", nodeId, size, paramSize, key);
->>>>>>> 9171aae1
                 continue;
             }
 
